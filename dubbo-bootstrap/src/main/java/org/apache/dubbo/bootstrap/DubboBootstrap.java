--- conflicted
+++ resolved
@@ -79,11 +79,7 @@
 import static org.apache.dubbo.common.constants.CommonConstants.METADATA_REMOTE;
 import static org.apache.dubbo.common.utils.StringUtils.isNotEmpty;
 import static org.apache.dubbo.config.context.ConfigManager.getInstance;
-<<<<<<< HEAD
 import static org.apache.dubbo.remoting.Constants.CLIENT_KEY;
-=======
-import static org.apache.dubbo.registry.support.AbstractRegistryFactory.getRegistries;
->>>>>>> 03173f82
 
 /**
  * The bootstrap class of Dubbo
@@ -264,7 +260,6 @@
         return this;
     }
 
-
     // {@link ServiceConfig} correlative methods
     public <S> DubboBootstrap service(Consumer<ServiceBuilder<S>> consumerBuilder) {
         return service(DEFAULT_SERVICE_ID, consumerBuilder);
@@ -281,7 +276,6 @@
         return this;
     }
 
-
     // {@link Reference} correlative methods
     public <S> DubboBootstrap reference(Consumer<ReferenceBuilder<S>> consumerBuilder) {
         return reference(DEFAULT_REFERENCE_ID, consumerBuilder);
@@ -298,7 +292,6 @@
         return this;
     }
 
-
     // {@link ProviderConfig} correlative methods
     public DubboBootstrap provider(Consumer<ProviderBuilder> builderConsumer) {
         return provider(DEFAULT_PROVIDER_ID, builderConsumer);
@@ -319,7 +312,6 @@
         return this;
     }
 
-
     // {@link ConsumerConfig} correlative methods
     public DubboBootstrap consumer(Consumer<ConsumerBuilder> builderConsumer) {
         return consumer(DEFAULT_CONSUMER_ID, builderConsumer);
@@ -341,7 +333,6 @@
     }
 
     // {@link ConfigCenterConfig} correlative methods
-
     public DubboBootstrap configCenter(ConfigCenterConfig configCenterConfig) {
         return configCenter(asList(configCenterConfig));
     }
@@ -423,7 +414,6 @@
             return;
         }
 
-<<<<<<< HEAD
         configManager.getDefaultRegistries().stream()
                 .filter(registryConfig -> registryConfig.getUseAsConfigCenter() == null || registryConfig.getUseAsConfigCenter())
                 .forEach(registryConfig -> {
@@ -441,18 +431,6 @@
                     cc.setHighestPriority(false);
                     configManager.addConfigCenter(cc);
                 });
-=======
-        configManager.getRegistries().forEach(registryConfig -> {
-            String protocol = registryConfig.getProtocol();
-            String id = "config-center-" + protocol + "-" + registryConfig.getPort();
-            ConfigCenterConfig cc = new ConfigCenterConfig();
-            cc.setId(id);
-            cc.setProtocol(protocol);
-            cc.setAddress(registryConfig.getAddress());
-            cc.setHighestPriority(false);
-            configManager.addConfigCenter(cc);
-        });
->>>>>>> 03173f82
         startConfigCenter();
     }
 
@@ -477,7 +455,6 @@
                 /**
                  * export {@link MetadataService}
                  */
-<<<<<<< HEAD
                 // TODO, only export to default registry?
                 ApplicationConfig applicationConfig = configManager.getApplication().orElseThrow(() -> new IllegalStateException("ApplicationConfig cannot be null"));
                 if (!METADATA_REMOTE.equals(applicationConfig.getMetadata())) {
@@ -487,14 +464,6 @@
                             configManager.getProtocols()
                     );
                 }
-=======
-                List<URL> exportedURLs = exportMetadataService(
-                        configManager.getApplication().orElseThrow(() -> new IllegalStateException("ApplicationConfig cannot be null")),
-                        configManager.getRegistries(),
-                        configManager.getProtocols()
-                );
-
->>>>>>> 03173f82
                 /**
                  * Register the local {@link ServiceInstance}
                  */
@@ -566,7 +535,6 @@
 
 
     /* serve for builder apis, begin */
-
     private ApplicationBuilder createApplicationBuilder(String name) {
         return new ApplicationBuilder().name(name);
     }
@@ -594,7 +562,6 @@
     private ConsumerBuilder createConsumerBuilder(String id) {
         return new ConsumerBuilder().id(id);
     }
-
 
     /* serve for builder apis, end */
     private void startMetadataReport() {
@@ -641,14 +608,15 @@
                 return null;
             }
             DynamicConfiguration dynamicConfiguration = getDynamicConfiguration(configCenter.toUrl());
-            String configContent = dynamicConfiguration.getRule(configCenter.getConfigFile(), configCenter.getGroup());
+            String configContent = dynamicConfiguration.getProperties(configCenter.getConfigFile(), configCenter.getGroup());
 
             String appGroup = configManager.getApplication().orElse(new ApplicationConfig()).getName();
             String appConfigContent = null;
             if (isNotEmpty(appGroup)) {
-                appConfigContent = dynamicConfiguration.getConfig(isNotEmpty(configCenter.getAppConfigFile()) ?
-                        configCenter.getAppConfigFile() : configCenter.getConfigFile(), appGroup
-                );
+                appConfigContent = dynamicConfiguration.getProperties
+                        (isNotEmpty(configCenter.getAppConfigFile()) ? configCenter.getAppConfigFile() : configCenter.getConfigFile(),
+                                appGroup
+                        );
             }
             try {
                 Environment.getInstance().setConfigCenterFirst(configCenter.isHighestPriority());
@@ -691,20 +659,16 @@
         serviceConfig.export();
     }
 
-<<<<<<< HEAD
+    public boolean isOnlyRegisterProvider() {
+        return onlyRegisterProvider;
+    }
+
     private void registerServiceInstance(ApplicationConfig applicationConfig) {
         ExtensionLoader<Protocol> loader = ExtensionLoader.getExtensionLoader(Protocol.class);
         Set<String> protocols = loader.getLoadedExtensions();
         if (CollectionUtils.isEmpty(protocols)) {
             throw new IllegalStateException("There should has at least one Protocol specified.");
         }
-=======
-    public boolean isOnlyRegisterProvider() {
-        return onlyRegisterProvider;
-    }
-
-    private void registerServiceInstance(List<URL> exportedURLs) {
->>>>>>> 03173f82
 
         String protocol = findOneProtocolForServiceInstance(protocols);
 
