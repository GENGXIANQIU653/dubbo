/*
 * Licensed to the Apache Software Foundation (ASF) under one or more
 * contributor license agreements.  See the NOTICE file distributed with
 * this work for additional information regarding copyright ownership.
 * The ASF licenses this file to You under the Apache License, Version 2.0
 * (the "License"); you may not use this file except in compliance with
 * the License.  You may obtain a copy of the License at
 *
 *     http://www.apache.org/licenses/LICENSE-2.0
 *
 * Unless required by applicable law or agreed to in writing, software
 * distributed under the License is distributed on an "AS IS" BASIS,
 * WITHOUT WARRANTIES OR CONDITIONS OF ANY KIND, either express or implied.
 * See the License for the specific language governing permissions and
 * limitations under the License.
 */
package org.apache.dubbo.bootstrap;

import org.apache.dubbo.bootstrap.rest.UserService;
import org.apache.dubbo.config.ApplicationConfig;
import org.apache.dubbo.config.MetadataReportConfig;
import org.apache.dubbo.config.ReferenceConfig;
import org.apache.dubbo.config.context.ConfigManager;

/**
 * Dubbo Provider Bootstrap
 *
 * @since 2.7.4
 */
public class NacosDubboServiceConsumerBootstrap {

    public static void main(String[] args) throws Exception {

        ApplicationConfig applicationConfig = new ApplicationConfig("dubbo-nacos-consumer-demo");
//        applicationConfig.setMetadataType("remote");
        new DubboBootstrap()
                .application(applicationConfig)
<<<<<<< HEAD
                // Zookeeper
//                .registry("nacos", builder -> builder.address("nacos://127.0.0.1:8848?registry.type=service&subscribed.services=dubbo-nacos-provider-demo"))
                .registry("nacos", builder -> builder.address("nacos://127.0.0.1:8848?registry-type=service&subscribed-services=dubbo-nacos-provider-demo"))
=======
                .registry("nacos", builder -> builder.address("nacos://127.0.0.1:8848?registry-type=service&subscribed-services=service-provider"))
>>>>>>> 4cf629d9
                .metadataReport(new MetadataReportConfig("nacos://127.0.0.1:8848"))
                .reference("user", builder -> builder.interfaceClass(UserService.class).protocol("rest"))
                .start()
                .await();

        ConfigManager configManager = ConfigManager.getInstance();

        ReferenceConfig<UserService> referenceConfig = configManager.getReference("user");

        UserService userService = referenceConfig.get();

        for (int i = 0; i < 500; i++) {
            Thread.sleep(2000L);
            System.out.println(userService.getUser(i * 1L));
        }
    }
}<|MERGE_RESOLUTION|>--- conflicted
+++ resolved
@@ -35,13 +35,10 @@
 //        applicationConfig.setMetadataType("remote");
         new DubboBootstrap()
                 .application(applicationConfig)
-<<<<<<< HEAD
                 // Zookeeper
 //                .registry("nacos", builder -> builder.address("nacos://127.0.0.1:8848?registry.type=service&subscribed.services=dubbo-nacos-provider-demo"))
-                .registry("nacos", builder -> builder.address("nacos://127.0.0.1:8848?registry-type=service&subscribed-services=dubbo-nacos-provider-demo"))
-=======
+//                .registry("nacos", builder -> builder.address("nacos://127.0.0.1:8848?registry-type=service&subscribed-services=dubbo-nacos-provider-demo"))
                 .registry("nacos", builder -> builder.address("nacos://127.0.0.1:8848?registry-type=service&subscribed-services=service-provider"))
->>>>>>> 4cf629d9
                 .metadataReport(new MetadataReportConfig("nacos://127.0.0.1:8848"))
                 .reference("user", builder -> builder.interfaceClass(UserService.class).protocol("rest"))
                 .start()
