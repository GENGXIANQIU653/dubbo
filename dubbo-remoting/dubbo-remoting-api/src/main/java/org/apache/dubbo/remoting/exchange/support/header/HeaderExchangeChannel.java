--- conflicted
+++ resolved
@@ -1,272 +1,259 @@
-/*
- * Licensed to the Apache Software Foundation (ASF) under one or more
- * contributor license agreements.  See the NOTICE file distributed with
- * this work for additional information regarding copyright ownership.
- * The ASF licenses this file to You under the Apache License, Version 2.0
- * (the "License"); you may not use this file except in compliance with
- * the License.  You may obtain a copy of the License at
- *
- *     http://www.apache.org/licenses/LICENSE-2.0
- *
- * Unless required by applicable law or agreed to in writing, software
- * distributed under the License is distributed on an "AS IS" BASIS,
- * WITHOUT WARRANTIES OR CONDITIONS OF ANY KIND, either express or implied.
- * See the License for the specific language governing permissions and
- * limitations under the License.
- */
-package org.apache.dubbo.remoting.exchange.support.header;
-
-import org.apache.dubbo.common.URL;
-import org.apache.dubbo.common.Version;
-import org.apache.dubbo.common.logger.Logger;
-import org.apache.dubbo.common.logger.LoggerFactory;
-import org.apache.dubbo.remoting.Channel;
-import org.apache.dubbo.remoting.ChannelHandler;
-import org.apache.dubbo.remoting.RemotingException;
-import org.apache.dubbo.remoting.exchange.ExchangeChannel;
-import org.apache.dubbo.remoting.exchange.ExchangeHandler;
-import org.apache.dubbo.remoting.exchange.Request;
-import org.apache.dubbo.remoting.exchange.Response;
-import org.apache.dubbo.remoting.exchange.support.DefaultFuture;
-
-import java.net.InetSocketAddress;
-import java.util.concurrent.CompletableFuture;
-<<<<<<< HEAD
-
-import static org.apache.dubbo.common.constants.CommonConstants.DEFAULT_TIMEOUT;
-import static org.apache.dubbo.common.constants.CommonConstants.TIMEOUT_KEY;
-=======
-import java.util.concurrent.ExecutorService;
->>>>>>> 8e624056
-
-/**
- * ExchangeReceiver
- */
-final class HeaderExchangeChannel implements ExchangeChannel {
-
-    private static final Logger logger = LoggerFactory.getLogger(HeaderExchangeChannel.class);
-
-    private static final String CHANNEL_KEY = HeaderExchangeChannel.class.getName() + ".CHANNEL";
-
-    private final Channel channel;
-
-    private volatile boolean closed = false;
-
-    HeaderExchangeChannel(Channel channel) {
-        if (channel == null) {
-            throw new IllegalArgumentException("channel == null");
-        }
-        this.channel = channel;
-    }
-
-    static HeaderExchangeChannel getOrAddChannel(Channel ch) {
-        if (ch == null) {
-            return null;
-        }
-        HeaderExchangeChannel ret = (HeaderExchangeChannel) ch.getAttribute(CHANNEL_KEY);
-        if (ret == null) {
-            ret = new HeaderExchangeChannel(ch);
-            if (ch.isConnected()) {
-                ch.setAttribute(CHANNEL_KEY, ret);
-            }
-        }
-        return ret;
-    }
-
-    static void removeChannelIfDisconnected(Channel ch) {
-        if (ch != null && !ch.isConnected()) {
-            ch.removeAttribute(CHANNEL_KEY);
-        }
-    }
-
-    @Override
-    public void send(Object message) throws RemotingException {
-        send(message, false);
-    }
-
-    @Override
-    public void send(Object message, boolean sent) throws RemotingException {
-        if (closed) {
-            throw new RemotingException(this.getLocalAddress(), null, "Failed to send message " + message + ", cause: The channel " + this + " is closed!");
-        }
-        if (message instanceof Request
-                || message instanceof Response
-                || message instanceof String) {
-            channel.send(message, sent);
-        } else {
-            Request request = new Request();
-            request.setVersion(Version.getProtocolVersion());
-            request.setTwoWay(false);
-            request.setData(message);
-            channel.send(request, sent);
-        }
-    }
-
-    @Override
-    public CompletableFuture<Object> request(Object request) throws RemotingException {
-<<<<<<< HEAD
-        return request(request, channel.getUrl().getPositiveParameter(TIMEOUT_KEY, DEFAULT_TIMEOUT));
-=======
-        return request(request, null);
->>>>>>> 8e624056
-    }
-
-    @Override
-    public CompletableFuture<Object> request(Object request, int timeout) throws RemotingException {
-<<<<<<< HEAD
-=======
-        return request(request, timeout, null);
-    }
-
-    @Override
-    public CompletableFuture<Object> request(Object request, ExecutorService executor) throws RemotingException {
-        return request(request, channel.getUrl().getPositiveParameter(Constants.TIMEOUT_KEY, Constants.DEFAULT_TIMEOUT), executor);
-    }
-
-    @Override
-    public CompletableFuture<Object> request(Object request, int timeout, ExecutorService executor) throws RemotingException {
->>>>>>> 8e624056
-        if (closed) {
-            throw new RemotingException(this.getLocalAddress(), null, "Failed to send request " + request + ", cause: The channel " + this + " is closed!");
-        }
-        // create request.
-        Request req = new Request();
-        req.setVersion(Version.getProtocolVersion());
-        req.setTwoWay(true);
-        req.setData(request);
-        DefaultFuture future = DefaultFuture.newFuture(channel, req, timeout, executor);
-        try {
-            channel.send(req);
-        } catch (RemotingException e) {
-            future.cancel();
-            throw e;
-        }
-        return future;
-    }
-
-    @Override
-    public boolean isClosed() {
-        return closed;
-    }
-
-    @Override
-    public void close() {
-        try {
-            channel.close();
-        } catch (Throwable e) {
-            logger.warn(e.getMessage(), e);
-        }
-    }
-
-    // graceful close
-    @Override
-    public void close(int timeout) {
-        if (closed) {
-            return;
-        }
-        closed = true;
-        if (timeout > 0) {
-            long start = System.currentTimeMillis();
-            while (DefaultFuture.hasFuture(channel)
-                    && System.currentTimeMillis() - start < timeout) {
-                try {
-                    Thread.sleep(10);
-                } catch (InterruptedException e) {
-                    logger.warn(e.getMessage(), e);
-                }
-            }
-        }
-        close();
-    }
-
-    @Override
-    public void startClose() {
-        channel.startClose();
-    }
-
-    @Override
-    public InetSocketAddress getLocalAddress() {
-        return channel.getLocalAddress();
-    }
-
-    @Override
-    public InetSocketAddress getRemoteAddress() {
-        return channel.getRemoteAddress();
-    }
-
-    @Override
-    public URL getUrl() {
-        return channel.getUrl();
-    }
-
-    @Override
-    public boolean isConnected() {
-        return channel.isConnected();
-    }
-
-    @Override
-    public ChannelHandler getChannelHandler() {
-        return channel.getChannelHandler();
-    }
-
-    @Override
-    public ExchangeHandler getExchangeHandler() {
-        return (ExchangeHandler) channel.getChannelHandler();
-    }
-
-    @Override
-    public Object getAttribute(String key) {
-        return channel.getAttribute(key);
-    }
-
-    @Override
-    public void setAttribute(String key, Object value) {
-        channel.setAttribute(key, value);
-    }
-
-    @Override
-    public void removeAttribute(String key) {
-        channel.removeAttribute(key);
-    }
-
-    @Override
-    public boolean hasAttribute(String key) {
-        return channel.hasAttribute(key);
-    }
-
-    @Override
-    public int hashCode() {
-        final int prime = 31;
-        int result = 1;
-        result = prime * result + ((channel == null) ? 0 : channel.hashCode());
-        return result;
-    }
-
-    @Override
-    public boolean equals(Object obj) {
-        if (this == obj) {
-            return true;
-        }
-        if (obj == null) {
-            return false;
-        }
-        if (getClass() != obj.getClass()) {
-            return false;
-        }
-        HeaderExchangeChannel other = (HeaderExchangeChannel) obj;
-        if (channel == null) {
-            if (other.channel != null) {
-                return false;
-            }
-        } else if (!channel.equals(other.channel)) {
-            return false;
-        }
-        return true;
-    }
-
-    @Override
-    public String toString() {
-        return channel.toString();
-    }
-
-}
+/*
+ * Licensed to the Apache Software Foundation (ASF) under one or more
+ * contributor license agreements.  See the NOTICE file distributed with
+ * this work for additional information regarding copyright ownership.
+ * The ASF licenses this file to You under the Apache License, Version 2.0
+ * (the "License"); you may not use this file except in compliance with
+ * the License.  You may obtain a copy of the License at
+ *
+ *     http://www.apache.org/licenses/LICENSE-2.0
+ *
+ * Unless required by applicable law or agreed to in writing, software
+ * distributed under the License is distributed on an "AS IS" BASIS,
+ * WITHOUT WARRANTIES OR CONDITIONS OF ANY KIND, either express or implied.
+ * See the License for the specific language governing permissions and
+ * limitations under the License.
+ */
+package org.apache.dubbo.remoting.exchange.support.header;
+
+import org.apache.dubbo.common.URL;
+import org.apache.dubbo.common.Version;
+import org.apache.dubbo.common.logger.Logger;
+import org.apache.dubbo.common.logger.LoggerFactory;
+import org.apache.dubbo.remoting.Channel;
+import org.apache.dubbo.remoting.ChannelHandler;
+import org.apache.dubbo.remoting.RemotingException;
+import org.apache.dubbo.remoting.exchange.ExchangeChannel;
+import org.apache.dubbo.remoting.exchange.ExchangeHandler;
+import org.apache.dubbo.remoting.exchange.Request;
+import org.apache.dubbo.remoting.exchange.Response;
+import org.apache.dubbo.remoting.exchange.support.DefaultFuture;
+
+import java.net.InetSocketAddress;
+import java.util.concurrent.CompletableFuture;
+import java.util.concurrent.ExecutorService;
+
+/**
+ * ExchangeReceiver
+ */
+final class HeaderExchangeChannel implements ExchangeChannel {
+
+    private static final Logger logger = LoggerFactory.getLogger(HeaderExchangeChannel.class);
+
+    private static final String CHANNEL_KEY = HeaderExchangeChannel.class.getName() + ".CHANNEL";
+
+    private final Channel channel;
+
+    private volatile boolean closed = false;
+
+    HeaderExchangeChannel(Channel channel) {
+        if (channel == null) {
+            throw new IllegalArgumentException("channel == null");
+        }
+        this.channel = channel;
+    }
+
+    static HeaderExchangeChannel getOrAddChannel(Channel ch) {
+        if (ch == null) {
+            return null;
+        }
+        HeaderExchangeChannel ret = (HeaderExchangeChannel) ch.getAttribute(CHANNEL_KEY);
+        if (ret == null) {
+            ret = new HeaderExchangeChannel(ch);
+            if (ch.isConnected()) {
+                ch.setAttribute(CHANNEL_KEY, ret);
+            }
+        }
+        return ret;
+    }
+
+    static void removeChannelIfDisconnected(Channel ch) {
+        if (ch != null && !ch.isConnected()) {
+            ch.removeAttribute(CHANNEL_KEY);
+        }
+    }
+
+    @Override
+    public void send(Object message) throws RemotingException {
+        send(message, false);
+    }
+
+    @Override
+    public void send(Object message, boolean sent) throws RemotingException {
+        if (closed) {
+            throw new RemotingException(this.getLocalAddress(), null, "Failed to send message " + message + ", cause: The channel " + this + " is closed!");
+        }
+        if (message instanceof Request
+                || message instanceof Response
+                || message instanceof String) {
+            channel.send(message, sent);
+        } else {
+            Request request = new Request();
+            request.setVersion(Version.getProtocolVersion());
+            request.setTwoWay(false);
+            request.setData(message);
+            channel.send(request, sent);
+        }
+    }
+
+    @Override
+    public CompletableFuture<Object> request(Object request) throws RemotingException {
+        return request(request, null);
+    }
+
+    @Override
+    public CompletableFuture<Object> request(Object request, int timeout) throws RemotingException {
+        return request(request, timeout, null);
+    }
+
+    @Override
+    public CompletableFuture<Object> request(Object request, ExecutorService executor) throws RemotingException {
+        return request(request, channel.getUrl().getPositiveParameter(Constants.TIMEOUT_KEY, Constants.DEFAULT_TIMEOUT), executor);
+    }
+
+    @Override
+    public CompletableFuture<Object> request(Object request, int timeout, ExecutorService executor) throws RemotingException {
+        if (closed) {
+            throw new RemotingException(this.getLocalAddress(), null, "Failed to send request " + request + ", cause: The channel " + this + " is closed!");
+        }
+        // create request.
+        Request req = new Request();
+        req.setVersion(Version.getProtocolVersion());
+        req.setTwoWay(true);
+        req.setData(request);
+        DefaultFuture future = DefaultFuture.newFuture(channel, req, timeout, executor);
+        try {
+            channel.send(req);
+        } catch (RemotingException e) {
+            future.cancel();
+            throw e;
+        }
+        return future;
+    }
+
+    @Override
+    public boolean isClosed() {
+        return closed;
+    }
+
+    @Override
+    public void close() {
+        try {
+            channel.close();
+        } catch (Throwable e) {
+            logger.warn(e.getMessage(), e);
+        }
+    }
+
+    // graceful close
+    @Override
+    public void close(int timeout) {
+        if (closed) {
+            return;
+        }
+        closed = true;
+        if (timeout > 0) {
+            long start = System.currentTimeMillis();
+            while (DefaultFuture.hasFuture(channel)
+                    && System.currentTimeMillis() - start < timeout) {
+                try {
+                    Thread.sleep(10);
+                } catch (InterruptedException e) {
+                    logger.warn(e.getMessage(), e);
+                }
+            }
+        }
+        close();
+    }
+
+    @Override
+    public void startClose() {
+        channel.startClose();
+    }
+
+    @Override
+    public InetSocketAddress getLocalAddress() {
+        return channel.getLocalAddress();
+    }
+
+    @Override
+    public InetSocketAddress getRemoteAddress() {
+        return channel.getRemoteAddress();
+    }
+
+    @Override
+    public URL getUrl() {
+        return channel.getUrl();
+    }
+
+    @Override
+    public boolean isConnected() {
+        return channel.isConnected();
+    }
+
+    @Override
+    public ChannelHandler getChannelHandler() {
+        return channel.getChannelHandler();
+    }
+
+    @Override
+    public ExchangeHandler getExchangeHandler() {
+        return (ExchangeHandler) channel.getChannelHandler();
+    }
+
+    @Override
+    public Object getAttribute(String key) {
+        return channel.getAttribute(key);
+    }
+
+    @Override
+    public void setAttribute(String key, Object value) {
+        channel.setAttribute(key, value);
+    }
+
+    @Override
+    public void removeAttribute(String key) {
+        channel.removeAttribute(key);
+    }
+
+    @Override
+    public boolean hasAttribute(String key) {
+        return channel.hasAttribute(key);
+    }
+
+    @Override
+    public int hashCode() {
+        final int prime = 31;
+        int result = 1;
+        result = prime * result + ((channel == null) ? 0 : channel.hashCode());
+        return result;
+    }
+
+    @Override
+    public boolean equals(Object obj) {
+        if (this == obj) {
+            return true;
+        }
+        if (obj == null) {
+            return false;
+        }
+        if (getClass() != obj.getClass()) {
+            return false;
+        }
+        HeaderExchangeChannel other = (HeaderExchangeChannel) obj;
+        if (channel == null) {
+            if (other.channel != null) {
+                return false;
+            }
+        } else if (!channel.equals(other.channel)) {
+            return false;
+        }
+        return true;
+    }
+
+    @Override
+    public String toString() {
+        return channel.toString();
+    }
+
+}